import { Check, Copy } from '@tamagui/lucide-icons'
import { memo } from 'react'
import { Button, Paragraph, Spacer, TooltipSimple, XStack } from 'tamagui'

import { useClipboard } from '../lib/useClipboard'

export const InstallInput = memo(() => {
  const installScript = `npm create tamagui`
<<<<<<< HEAD
  const { onCopy, hasCopied } = useClipboard(installScript)
=======
  const { onCopy, hasCopied } = useClipboard(`${installScript}@latest`)
>>>>>>> 5a48ebf5

  return (
    <XStack
      borderWidth={1}
      borderColor="$borderColor"
      px="$7"
      pl="$6"
      height={48}
      ai="center"
      als="center"
      elevation="$3"
      bc="$backgroundSoft"
      br="$10"
    >
      <Paragraph
        ta="center"
        size="$4"
        fontWeight="500"
        fontFamily="$mono"
        $sm={{ size: '$3' }}
      >
        {installScript}
      </Paragraph>
      <Spacer size="$6" />
      <TooltipSimple label={hasCopied ? 'Copied' : 'Copy to clipboard'}>
        <Button
          accessibilityLabel={installScript}
          size="$3"
          borderRadius="$8"
          mr="$-6"
          x={-1}
          // TODO broken in latest
          icon={
            hasCopied ? (
              <Check size={16} color="var(--colorHover)" />
            ) : (
              <Copy size={16} color="var(--colorHover)" />
            )
          }
          aria-label="Copy the install snippet to Clipboard"
          onPress={onCopy}
        />
      </TooltipSimple>
    </XStack>
  )
})<|MERGE_RESOLUTION|>--- conflicted
+++ resolved
@@ -6,11 +6,7 @@
 
 export const InstallInput = memo(() => {
   const installScript = `npm create tamagui`
-<<<<<<< HEAD
   const { onCopy, hasCopied } = useClipboard(installScript)
-=======
-  const { onCopy, hasCopied } = useClipboard(`${installScript}@latest`)
->>>>>>> 5a48ebf5
 
   return (
     <XStack
