--- conflicted
+++ resolved
@@ -45,20 +45,6 @@
         }
 
         // others must define subset of size tokens
-<<<<<<< HEAD
-        const userTokenKeys = Object.keys(parsed.tokensParsed.size)
-        for (const name of ['radius', 'zIndex'] as const) {
-          const tokenSet = parsed.tokensParsed[name]
-          const givenKeys = Object.keys(tokenSet)
-          const missing = givenKeys.find((key) => !userTokenKeys.includes(key))
-          if (missing?.length) {
-            throw new Error(`
-createTamagui() invalid tokens.${name}:
-
-Expected subset of: ${userTokenKeys.join(', ')}
-
-Received: ${givenKeys.join(', ')}
-=======
         const expected = Object.keys(parsed.tokensParsed.size)
         for (const name of ['radius', 'zIndex'] as const) {
           const tokenSet = parsed.tokensParsed[name]
@@ -69,7 +55,6 @@
 createTamagui() invalid tokens.${name}:
 
 Received: ${received.join(', ')}
->>>>>>> e56aae52
 
 Expected a subset of: ${expected.join(', ')}
 
