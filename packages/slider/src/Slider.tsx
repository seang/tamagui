// forked from radix-ui

import { useComposedRefs } from '@tamagui/compose-refs'
import { styled, withStaticProperties } from '@tamagui/core'
import { clamp, composeEventHandlers } from '@tamagui/helpers'
import { SizableStackProps, ThemeableSizableStack, YStackProps } from '@tamagui/stacks'
import { useControllableState } from '@tamagui/use-controllable-state'
import { useDirection } from '@tamagui/use-direction'
import * as React from 'react'
import { LayoutRectangle, View } from 'react-native'

import {
  ARROW_KEYS,
  BACK_KEYS,
  PAGE_KEYS,
  SLIDER_NAME,
  SliderOrientationProvider,
  SliderProvider,
  useSliderContext,
  useSliderOrientationContext,
} from './constants'
import {
  convertValueToPercentage,
  getClosestValueIndex,
  getDecimalCount,
  getLabel,
  getNextSortedValues,
  getThumbInBoundsOffset,
  hasMinStepsBetweenValues,
  linearScale,
  roundValue,
} from './helpers'
import { SliderFrame, SliderImpl } from './SliderImpl'
import {
  Direction,
  ScopedProps,
  SliderContextValue,
  SliderHorizontalProps,
  SliderImplElement,
  SliderProps,
  SliderTrackProps,
  SliderVerticalProps,
} from './types'

/* -------------------------------------------------------------------------------------------------
 * SliderHorizontal
 * -----------------------------------------------------------------------------------------------*/

type SliderHorizontalElement = SliderImplElement

const SliderHorizontal = React.forwardRef<SliderHorizontalElement, SliderHorizontalProps>(
  (props: ScopedProps<SliderHorizontalProps>, forwardedRef) => {
    const { min, max, dir, onSlideStart, onSlideMove, onStepKeyDown, ...sliderProps } = props
    const direction = useDirection(dir)
    const isDirectionLTR = direction === 'ltr'
    const layoutRef = React.useRef<LayoutRectangle | null>(null)
    const [size, setSize] = React.useState(0)

    function getValueFromPointer(pointerPosition: number) {
      const layout = layoutRef.current
      if (!layout) return
      const input: [number, number] = [0, layout.width]
      const output: [number, number] = isDirectionLTR ? [min, max] : [max, min]
      const value = linearScale(input, output)
      return value(pointerPosition)
    }

    return (
      <SliderOrientationProvider
        scope={props.__scopeSlider}
        startEdge={isDirectionLTR ? 'left' : 'right'}
        endEdge={isDirectionLTR ? 'right' : 'left'}
        direction={isDirectionLTR ? 1 : -1}
        sizeProp="width"
        size={size}
      >
        <SliderImpl
          ref={forwardedRef}
          dir={direction}
          {...sliderProps}
          orientation="horizontal"
          onLayout={(e) => {
            const layout = e.nativeEvent.layout
            layoutRef.current = layout
            setSize(layout.height)
          }}
<<<<<<< HEAD
          onSlideStart={(event) => {
=======
          onSlideStart={(event, target) => {
>>>>>>> 54f88c7f
            const value = getValueFromPointer(event.nativeEvent.locationX)
            if (value) {
              onSlideStart?.(value, target)
            }
          }}
          onSlideMove={(event) => {
            const value = getValueFromPointer(event.nativeEvent.locationX)
            if (value) {
              onSlideMove?.(value)
            }
          }}
          onSlideEnd={() => {}}
          onStepKeyDown={(event) => {
            const isBackKey = BACK_KEYS[direction].includes(event.key)
            onStepKeyDown?.({ event, direction: isBackKey ? -1 : 1 })
          }}
        />
      </SliderOrientationProvider>
    )
  }
)

/* -------------------------------------------------------------------------------------------------
 * SliderVertical
 * -----------------------------------------------------------------------------------------------*/

type SliderVerticalElement = SliderImplElement

const SliderVertical = React.forwardRef<SliderVerticalElement, SliderVerticalProps>(
  (props: ScopedProps<SliderVerticalProps>, forwardedRef) => {
    const { min, max, onSlideStart, onSlideMove, onStepKeyDown, ...sliderProps } = props
    const layoutRef = React.useRef<LayoutRectangle | null>(null)
    const [size, setSize] = React.useState(0)

    function getValueFromPointer(pointerPosition: number) {
      const layout = layoutRef.current
      if (!layout) return
      const input: [number, number] = [0, layout.height]
      const output: [number, number] = [max, min]
      const value = linearScale(input, output)
<<<<<<< HEAD
      console.log('pointerPosition', value(pointerPosition))
=======
>>>>>>> 54f88c7f
      return value(pointerPosition)
    }

    return (
      <SliderOrientationProvider
        scope={props.__scopeSlider}
        startEdge="bottom"
        endEdge="top"
        sizeProp="height"
        size={size}
        direction={1}
      >
        <SliderImpl
          ref={forwardedRef}
          {...sliderProps}
          orientation="vertical"
          onLayout={(e) => {
            const layout = e.nativeEvent.layout
            layoutRef.current = layout
            setSize(layout.height)
          }}
<<<<<<< HEAD
          onSlideStart={(event) => {
            const value = getValueFromPointer(event.nativeEvent.locationY)
            if (value) {
              onSlideStart?.(value)
=======
          onSlideStart={(event, target) => {
            const value = getValueFromPointer(event.nativeEvent.locationY)
            if (value) {
              onSlideStart?.(value, target)
>>>>>>> 54f88c7f
            }
          }}
          onSlideMove={(event) => {
            const value = getValueFromPointer(event.nativeEvent.locationY)
            if (value) {
              onSlideMove?.(value)
            }
          }}
          onSlideEnd={() => {}}
          onStepKeyDown={(event) => {
            const isBackKey = BACK_KEYS.ltr.includes(event.key)
            onStepKeyDown?.({ event, direction: isBackKey ? -1 : 1 })
          }}
        />
      </SliderOrientationProvider>
    )
  }
)

/* -------------------------------------------------------------------------------------------------
 * SliderTrack
 * -----------------------------------------------------------------------------------------------*/

const TRACK_NAME = 'SliderTrack'

type SliderTrackElement = HTMLElement | View

const SliderTrackFrame = styled(SliderFrame, {
<<<<<<< HEAD
  name: 'SliderTrackFrame',
  height: '100%',
  width: '100%',
  backgroundColor: '$background',
=======
  name: 'SliderTrack',
  height: '100%',
  width: '100%',
  backgroundColor: '$background',
  position: 'relative',
  borderRadius: 100_000,
>>>>>>> 54f88c7f
})

const SliderTrack = React.forwardRef<SliderTrackElement, SliderTrackProps>(
  (props: ScopedProps<SliderTrackProps>, forwardedRef) => {
    const { __scopeSlider, ...trackProps } = props
    const context = useSliderContext(TRACK_NAME, __scopeSlider)
    return (
      <SliderTrackFrame
        data-disabled={context.disabled ? '' : undefined}
        data-orientation={context.orientation}
        orientation={context.orientation}
        size={context.size}
        {...trackProps}
        ref={forwardedRef}
      />
    )
  }
)

SliderTrack.displayName = TRACK_NAME

/* -------------------------------------------------------------------------------------------------
 * SliderTrackActive
 * -----------------------------------------------------------------------------------------------*/

const RANGE_NAME = 'SliderTrackActive'

type SliderTrackActiveElement = HTMLElement | View
interface SliderTrackActiveProps extends YStackProps {}

const SliderTrackActiveFrame = styled(SliderFrame, {
  name: 'SliderTrackActive',
  backgroundColor: '$background',
  position: 'absolute',
})

const SliderTrackActive = React.forwardRef<SliderTrackActiveElement, SliderTrackActiveProps>(
  (props: ScopedProps<SliderTrackActiveProps>, forwardedRef) => {
    const { __scopeSlider, ...rangeProps } = props
    const context = useSliderContext(RANGE_NAME, __scopeSlider)
    const orientation = useSliderOrientationContext(RANGE_NAME, __scopeSlider)
    const ref = React.useRef<HTMLSpanElement>(null)
    const composedRefs = useComposedRefs(forwardedRef, ref)
    const valuesCount = context.values.length
    const percentages = context.values.map((value) =>
      convertValueToPercentage(value, context.min, context.max)
    )
    const offsetStart = valuesCount > 1 ? Math.min(...percentages) : 0
    const offsetEnd = 100 - Math.max(...percentages)

    return (
      <SliderTrackActiveFrame
        orientation={context.orientation}
        data-orientation={context.orientation}
        data-disabled={context.disabled ? '' : undefined}
        size={context.size}
        {...rangeProps}
        ref={composedRefs}
        {...{
          [orientation.startEdge]: offsetStart + '%',
          [orientation.endEdge]: offsetEnd + '%',
        }}
        {...(orientation.sizeProp === 'width'
          ? {
              height: '100%',
            }
          : {
              left: 0,
              right: 0,
            })}
      />
    )
  }
)

SliderTrackActive.displayName = RANGE_NAME

/* -------------------------------------------------------------------------------------------------
 * SliderThumb
 * -----------------------------------------------------------------------------------------------*/

const THUMB_NAME = 'SliderThumb'

const SliderThumbFrame = styled(ThemeableSizableStack, {
  name: 'SliderThumb',
  position: 'absolute',
  // TODO not taking up 2
  bordered: 2,
  // OR THIS
  borderWidth: 2,
  pressable: true,
  focusable: true,
  hoverable: true,
})

type SliderThumbElement = HTMLElement | View
interface SliderThumbProps extends SizableStackProps {
  index: number
}

const SliderThumb = React.forwardRef<SliderThumbElement, SliderThumbProps>(
  (props: ScopedProps<SliderThumbProps>, forwardedRef) => {
    const { __scopeSlider, index, size: sizeProp, ...thumbProps } = props
    const context = useSliderContext(THUMB_NAME, __scopeSlider)
    const orientation = useSliderOrientationContext(THUMB_NAME, __scopeSlider)
    const [thumb, setThumb] = React.useState<View | HTMLElement | null>(null)
    const composedRefs = useComposedRefs(forwardedRef, (node) => setThumb(node))

    // We cast because index could be `-1` which would return undefined
    const value = context.values[index] as number | undefined
    const percent =
      value === undefined ? 0 : convertValueToPercentage(value, context.min, context.max)
    const label = getLabel(index, context.values.length)
    const [size, setSize] = React.useState(0)

    const thumbInBoundsOffset = 0
    // size
    //   ? getThumbInBoundsOffset(size / 2, percent, orientation.direction)
    //   : 0

<<<<<<< HEAD
    console.log('percent', { value, percent, size, thumbInBoundsOffset, context })

    // React.useEffect(() => {
    //   if (thumb) {
    //     context.thumbs.add(thumb)
    //     return () => {
    //       context.thumbs.delete(thumb)
    //     }
    //   }
    // }, [thumb, context.thumbs])
=======
    React.useEffect(() => {
      if (thumb) {
        context.thumbs.add(thumb)
        return () => {
          context.thumbs.delete(thumb)
        }
      }
    }, [thumb, context.thumbs])
>>>>>>> 54f88c7f

    return (
      <SliderThumbFrame
        ref={composedRefs}
        // TODO
        // @ts-ignore
        role="slider"
        aria-label={props['aria-label'] || label}
        aria-valuemin={context.min}
        aria-valuenow={value}
        aria-valuemax={context.max}
        aria-orientation={context.orientation}
        data-orientation={context.orientation}
        data-disabled={context.disabled ? '' : undefined}
        // TODO
        // @ts-ignore
        tabIndex={context.disabled ? undefined : 0}
        {...thumbProps}
<<<<<<< HEAD
        x={thumbInBoundsOffset - size / 2}
        y={-size / 2}
=======
        {...(context.orientation === 'horizontal'
          ? {
              x: thumbInBoundsOffset - size / 2,
              y: -size / 2,
              top: '50%',
            }
          : {
              x: -size / 2,
              y: size / 2,
              left: '50%',
            })}
>>>>>>> 54f88c7f
        size={sizeProp ?? context.size ?? 30}
        onLayout={(e) => {
          setSize(e.nativeEvent.layout[orientation.sizeProp])
        }}
        {...{
          [orientation.startEdge]: `${percent}%`,
        }}
        /**
         * There will be no value on initial render while we work out the index so we hide thumbs
         * without a value, otherwise SSR will render them in the wrong position before they
         * snap into the correct position during hydration which would be visually jarring for
         * slower connections.
         */
        style={value === undefined ? { display: 'none' } : props.style}
        onFocus={composeEventHandlers(props.onFocus, () => {
          context.valueIndexToChangeRef.current = index
        })}
      />
    )
  }
)

SliderThumb.displayName = THUMB_NAME

/* -------------------------------------------------------------------------------------------------
 * Slider
 * -----------------------------------------------------------------------------------------------*/

type SliderElement = SliderHorizontalElement | SliderVerticalElement

const Slider = withStaticProperties(
  React.forwardRef<SliderElement, SliderProps>((props: ScopedProps<SliderProps>, forwardedRef) => {
    const {
      name,
      min = 0,
      max = 100,
      step = 1,
      orientation = 'horizontal',
      disabled = false,
      minStepsBetweenThumbs = 0,
      defaultValue = [min],
      value,
      onValueChange = () => {},
      size: sizeProp,
      ...sliderProps
    } = props
    // const [slider, setSlider] = React.useState<HTMLElement | View | null>(null)
    // const composedRefs = useComposedRefs(forwardedRef, (node) => setSlider(node))
    const thumbRefs = React.useRef<SliderContextValue['thumbs']>(new Set())
    const valueIndexToChangeRef = React.useRef<number>(0)
    const isHorizontal = orientation === 'horizontal'
    // We set this to true by default so that events bubble to forms without JS (SSR)
    // TODO
    // const isFormControl = slider ? Boolean(slider.closest('form')) : true

    const [values = [], setValues] = useControllableState({
      prop: value,
      defaultProp: defaultValue,
      onChange: (value) => {
        const thumbs = [...thumbRefs.current]
        thumbs[valueIndexToChangeRef.current]?.focus()
        onValueChange(value)
      },
    })

    function handleSlideMove(value: number) {
      updateValues(value, valueIndexToChangeRef.current)
    }

    function updateValues(value: number, atIndex: number) {
      const decimalCount = getDecimalCount(step)
      const snapToStep = roundValue(Math.round((value - min) / step) * step + min, decimalCount)
      const nextValue = clamp(snapToStep, [min, max])
      setValues((prevValues = []) => {
        const nextValues = getNextSortedValues(prevValues, nextValue, atIndex)
        if (hasMinStepsBetweenValues(nextValues, minStepsBetweenThumbs * step)) {
          valueIndexToChangeRef.current = nextValues.indexOf(nextValue)
          return String(nextValues) === String(prevValues) ? prevValues : nextValues
        } else {
          return prevValues
        }
      })
    }

    const SliderOriented = isHorizontal ? SliderHorizontal : SliderVertical

    return (
      <SliderProvider
        scope={props.__scopeSlider}
        disabled={disabled}
        min={min}
        max={max}
        valueIndexToChangeRef={valueIndexToChangeRef}
        thumbs={thumbRefs.current}
        values={values}
        orientation={orientation}
        size={sizeProp || 20}
      >
        <SliderOriented
          aria-disabled={disabled}
          data-disabled={disabled ? '' : undefined}
          {...sliderProps}
          ref={forwardedRef}
          min={min}
          max={max}
          onSlideStart={
            disabled
              ? undefined
              : (value: number, target) => {
                  // when starting on the track, move it right away
                  // when starting on thumb, dont jump until movemenet as it feels weird
                  console.log('target', target)
                  if (target !== 'thumb') {
                    const closestIndex = getClosestValueIndex(values, value)
                    updateValues(value, closestIndex)
                  }
                }
          }
          onSlideMove={disabled ? undefined : handleSlideMove}
          onHomeKeyDown={() => !disabled && updateValues(min, 0)}
          onEndKeyDown={() => !disabled && updateValues(max, values.length - 1)}
          onStepKeyDown={({ event, direction: stepDirection }) => {
            if (!disabled) {
              const isPageKey = PAGE_KEYS.includes(event.key)
              const isSkipKey = isPageKey || (event.shiftKey && ARROW_KEYS.includes(event.key))
              const multiplier = isSkipKey ? 10 : 1
              const atIndex = valueIndexToChangeRef.current
              const value = values[atIndex]
              const stepInDirection = step * multiplier * stepDirection
              updateValues(value + stepInDirection, atIndex)
            }
          }}
        />
        {/* {isFormControl &&
          values.map((value, index) => (
            <BubbleInput
              key={index}
              name={name ? name + (values.length > 1 ? '[]' : '') : undefined}
              value={value}
            />
          ))} */}
      </SliderProvider>
    )
  }),
  {
    Track: SliderTrack,
    TrackActive: SliderTrackActive,
    Thumb: SliderThumb,
  }
)

Slider.displayName = SLIDER_NAME

/* -----------------------------------------------------------------------------------------------*/

// TODO
// const BubbleInput = (props: any) => {
//   const { value, ...inputProps } = props
//   const ref = React.useRef<HTMLInputElement>(null)
//   const prevValue = usePrevious(value)

//   // Bubble value change to parents (e.g form change event)
//   React.useEffect(() => {
//     const input = ref.current!
//     const inputProto = window.HTMLInputElement.prototype
//     const descriptor = Object.getOwnPropertyDescriptor(inputProto, 'value') as PropertyDescriptor
//     const setValue = descriptor.set
//     if (prevValue !== value && setValue) {
//       const event = new Event('input', { bubbles: true })
//       setValue.call(input, value)
//       input.dispatchEvent(event)
//     }
//   }, [prevValue, value])

//   /**
//    * We purposefully do not use `type="hidden"` here otherwise forms that
//    * wrap it will not be able to access its value via the FormData API.
//    *
//    * We purposefully do not add the `value` attribute here to allow the value
//    * to be set programatically and bubble to any parent form `onChange` event.
//    * Adding the `value` will cause React to consider the programatic
//    * dispatch a duplicate and it will get swallowed.
//    */
//   return <input style={{ display: 'none' }} {...inputProps} ref={ref} defaultValue={value} />
// }

/* -----------------------------------------------------------------------------------------------*/

const Track = SliderTrack
const Range = SliderTrackActive
const Thumb = SliderThumb

export {
  Slider,
  SliderTrack,
  SliderTrackActive,
  SliderThumb,
  //
  Track,
  Range,
  Thumb,
}
export type { SliderProps, SliderTrackProps, SliderTrackActiveProps, SliderThumbProps }<|MERGE_RESOLUTION|>--- conflicted
+++ resolved
@@ -84,11 +84,7 @@
             layoutRef.current = layout
             setSize(layout.height)
           }}
-<<<<<<< HEAD
-          onSlideStart={(event) => {
-=======
           onSlideStart={(event, target) => {
->>>>>>> 54f88c7f
             const value = getValueFromPointer(event.nativeEvent.locationX)
             if (value) {
               onSlideStart?.(value, target)
@@ -129,10 +125,6 @@
       const input: [number, number] = [0, layout.height]
       const output: [number, number] = [max, min]
       const value = linearScale(input, output)
-<<<<<<< HEAD
-      console.log('pointerPosition', value(pointerPosition))
-=======
->>>>>>> 54f88c7f
       return value(pointerPosition)
     }
 
@@ -154,17 +146,10 @@
             layoutRef.current = layout
             setSize(layout.height)
           }}
-<<<<<<< HEAD
-          onSlideStart={(event) => {
-            const value = getValueFromPointer(event.nativeEvent.locationY)
-            if (value) {
-              onSlideStart?.(value)
-=======
           onSlideStart={(event, target) => {
             const value = getValueFromPointer(event.nativeEvent.locationY)
             if (value) {
               onSlideStart?.(value, target)
->>>>>>> 54f88c7f
             }
           }}
           onSlideMove={(event) => {
@@ -193,19 +178,12 @@
 type SliderTrackElement = HTMLElement | View
 
 const SliderTrackFrame = styled(SliderFrame, {
-<<<<<<< HEAD
-  name: 'SliderTrackFrame',
-  height: '100%',
-  width: '100%',
-  backgroundColor: '$background',
-=======
   name: 'SliderTrack',
   height: '100%',
   width: '100%',
   backgroundColor: '$background',
   position: 'relative',
   borderRadius: 100_000,
->>>>>>> 54f88c7f
 })
 
 const SliderTrack = React.forwardRef<SliderTrackElement, SliderTrackProps>(
@@ -321,23 +299,10 @@
     const label = getLabel(index, context.values.length)
     const [size, setSize] = React.useState(0)
 
-    const thumbInBoundsOffset = 0
-    // size
-    //   ? getThumbInBoundsOffset(size / 2, percent, orientation.direction)
-    //   : 0
-
-<<<<<<< HEAD
-    console.log('percent', { value, percent, size, thumbInBoundsOffset, context })
-
-    // React.useEffect(() => {
-    //   if (thumb) {
-    //     context.thumbs.add(thumb)
-    //     return () => {
-    //       context.thumbs.delete(thumb)
-    //     }
-    //   }
-    // }, [thumb, context.thumbs])
-=======
+    const thumbInBoundsOffset = size
+      ? getThumbInBoundsOffset(size, percent, orientation.direction)
+      : 0
+
     React.useEffect(() => {
       if (thumb) {
         context.thumbs.add(thumb)
@@ -346,7 +311,6 @@
         }
       }
     }, [thumb, context.thumbs])
->>>>>>> 54f88c7f
 
     return (
       <SliderThumbFrame
@@ -365,10 +329,6 @@
         // @ts-ignore
         tabIndex={context.disabled ? undefined : 0}
         {...thumbProps}
-<<<<<<< HEAD
-        x={thumbInBoundsOffset - size / 2}
-        y={-size / 2}
-=======
         {...(context.orientation === 'horizontal'
           ? {
               x: thumbInBoundsOffset - size / 2,
@@ -380,7 +340,6 @@
               y: size / 2,
               left: '50%',
             })}
->>>>>>> 54f88c7f
         size={sizeProp ?? context.size ?? 30}
         onLayout={(e) => {
           setSize(e.nativeEvent.layout[orientation.sizeProp])
@@ -492,7 +451,6 @@
               : (value: number, target) => {
                   // when starting on the track, move it right away
                   // when starting on thumb, dont jump until movemenet as it feels weird
-                  console.log('target', target)
                   if (target !== 'thumb') {
                     const closestIndex = getClosestValueIndex(values, value)
                     updateValues(value, closestIndex)
