--- conflicted
+++ resolved
@@ -1,74 +1,37 @@
 import { GetProps, ScaleVariantExtras, SizeTokens } from '@tamagui/core';
 export declare const SizableStack: import("@tamagui/core").TamaguiComponent<Omit<import("react-native").ViewProps, "display" | "children"> & import("@tamagui/core").RNWViewProps & import("@tamagui/core").TamaguiComponentPropsBase & import("@tamagui/core").WithThemeValues<import("@tamagui/core").StackStylePropsBase> & import("@tamagui/core").WithShorthands<import("@tamagui/core").WithThemeValues<import("@tamagui/core").StackStylePropsBase>> & Omit<{
     fullscreen?: boolean | undefined;
-<<<<<<< HEAD
     elevation?: SizeTokens | undefined;
-}, "focusable" | "fontFamily" | "disabled" | "size" | "transparent" | "hoverable" | "pressable" | "bordered" | "circular" | "elevate" | "chromeless"> & {
-=======
-    elevation?: import("@tamagui/core").SizeTokens | undefined;
-}, "focusable" | "fontFamily" | "size" | "hoverable" | "pressable"> & {
->>>>>>> 53bba2e5
+}, "focusable" | "fontFamily" | "size" | "hoverable" | "pressable" | "circular" | "elevate"> & {
     fontFamily?: unknown;
     hoverable?: boolean | undefined;
     pressable?: boolean | undefined;
     focusable?: boolean | undefined;
-<<<<<<< HEAD
-    bordered?: boolean | undefined;
     size?: SizeTokens | undefined;
     circular?: boolean | undefined;
     elevate?: boolean | undefined;
-    disabled?: boolean | undefined;
-    transparent?: boolean | undefined;
-    chromeless?: boolean | undefined;
 } & import("@tamagui/core").MediaProps<Partial<Omit<import("react-native").ViewProps, "display" | "children"> & import("@tamagui/core").RNWViewProps & import("@tamagui/core").TamaguiComponentPropsBase & import("@tamagui/core").WithThemeValues<import("@tamagui/core").StackStylePropsBase> & import("@tamagui/core").WithShorthands<import("@tamagui/core").WithThemeValues<import("@tamagui/core").StackStylePropsBase>> & Omit<{
     fullscreen?: boolean | undefined;
     elevation?: SizeTokens | undefined;
-}, "focusable" | "fontFamily" | "disabled" | "size" | "transparent" | "hoverable" | "pressable" | "bordered" | "circular" | "elevate" | "chromeless"> & {
-=======
-    size?: import("@tamagui/core").SizeTokens | undefined;
-} & import("@tamagui/core").MediaProps<Partial<Omit<import("react-native").ViewProps, "display" | "children"> & import("@tamagui/core").RNWViewProps & import("@tamagui/core").TamaguiComponentPropsBase & import("@tamagui/core").WithThemeValues<import("@tamagui/core").StackStylePropsBase> & import("@tamagui/core").WithShorthands<import("@tamagui/core").WithThemeValues<import("@tamagui/core").StackStylePropsBase>> & Omit<{
-    fullscreen?: boolean | undefined;
-    elevation?: import("@tamagui/core").SizeTokens | undefined;
-}, "focusable" | "fontFamily" | "size" | "hoverable" | "pressable"> & {
->>>>>>> 53bba2e5
+}, "focusable" | "fontFamily" | "size" | "hoverable" | "pressable" | "circular" | "elevate"> & {
     fontFamily?: unknown;
     hoverable?: boolean | undefined;
     pressable?: boolean | undefined;
     focusable?: boolean | undefined;
-<<<<<<< HEAD
-    bordered?: boolean | undefined;
     size?: SizeTokens | undefined;
     circular?: boolean | undefined;
     elevate?: boolean | undefined;
-    disabled?: boolean | undefined;
-    transparent?: boolean | undefined;
-    chromeless?: boolean | undefined;
 }>> & import("@tamagui/core").PseudoProps<Partial<Omit<import("react-native").ViewProps, "display" | "children"> & import("@tamagui/core").RNWViewProps & import("@tamagui/core").TamaguiComponentPropsBase & import("@tamagui/core").WithThemeValues<import("@tamagui/core").StackStylePropsBase> & import("@tamagui/core").WithShorthands<import("@tamagui/core").WithThemeValues<import("@tamagui/core").StackStylePropsBase>> & Omit<{
     fullscreen?: boolean | undefined;
     elevation?: SizeTokens | undefined;
-}, "focusable" | "fontFamily" | "disabled" | "size" | "transparent" | "hoverable" | "pressable" | "bordered" | "circular" | "elevate" | "chromeless"> & {
-=======
-    size?: import("@tamagui/core").SizeTokens | undefined;
-}>> & import("@tamagui/core").PseudoProps<Partial<Omit<import("react-native").ViewProps, "display" | "children"> & import("@tamagui/core").RNWViewProps & import("@tamagui/core").TamaguiComponentPropsBase & import("@tamagui/core").WithThemeValues<import("@tamagui/core").StackStylePropsBase> & import("@tamagui/core").WithShorthands<import("@tamagui/core").WithThemeValues<import("@tamagui/core").StackStylePropsBase>> & Omit<{
-    fullscreen?: boolean | undefined;
-    elevation?: import("@tamagui/core").SizeTokens | undefined;
-}, "focusable" | "fontFamily" | "size" | "hoverable" | "pressable"> & {
->>>>>>> 53bba2e5
+}, "focusable" | "fontFamily" | "size" | "hoverable" | "pressable" | "circular" | "elevate"> & {
     fontFamily?: unknown;
     hoverable?: boolean | undefined;
     pressable?: boolean | undefined;
     focusable?: boolean | undefined;
-<<<<<<< HEAD
-    bordered?: boolean | undefined;
     size?: SizeTokens | undefined;
     circular?: boolean | undefined;
     elevate?: boolean | undefined;
-    disabled?: boolean | undefined;
-    transparent?: boolean | undefined;
-    chromeless?: boolean | undefined;
-=======
-    size?: import("@tamagui/core").SizeTokens | undefined;
->>>>>>> 53bba2e5
 }>>, any, import("@tamagui/core").StackPropsBase, {
     fullscreen?: boolean | undefined;
     elevation?: SizeTokens | undefined;
@@ -77,17 +40,9 @@
     hoverable?: boolean | undefined;
     pressable?: boolean | undefined;
     focusable?: boolean | undefined;
-<<<<<<< HEAD
-    bordered?: boolean | undefined;
     size?: SizeTokens | undefined;
     circular?: boolean | undefined;
     elevate?: boolean | undefined;
-    disabled?: boolean | undefined;
-    transparent?: boolean | undefined;
-    chromeless?: boolean | undefined;
-=======
-    size?: import("@tamagui/core").SizeTokens | undefined;
->>>>>>> 53bba2e5
 }>;
 export declare type SizableStackProps = GetProps<typeof SizableStack>;
 export declare function getCircleSize(size: SizeTokens, extras: ScaleVariantExtras): number;
