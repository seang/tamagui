--- conflicted
+++ resolved
@@ -3,13 +3,8 @@
 
 import { Slider, SliderProps } from '@tamagui/slider'
 import React, { useState } from 'react'
-<<<<<<< HEAD
-import { ScrollView } from 'react-native'
-import { Button, Input, Spacer, XStack, YStack } from 'tamagui'
-=======
 import { ScrollView, useColorScheme } from 'react-native'
 import { Button, Card, Input, Spacer, Switch, SwitchThumb, XStack, YStack } from 'tamagui'
->>>>>>> 54f88c7f
 
 import Tamagui from './tamagui.config'
 
@@ -42,16 +37,10 @@
         }}
       >
         <XStack maw="100%" ov="hidden" space ai="center" fs={0}>
-<<<<<<< HEAD
-          {/* <FormDemo size="$3" /> */}
-          <FormDemo size="$4" />
-          {/* <FormDemo size="$9" /> */}
-=======
           <FormDemo size="$4" />
           <FormDemo size="$5" />
           <FormDemo size="$6" />
           <FormDemo size="$7" />
->>>>>>> 54f88c7f
         </XStack>
       </div>
     </Tamagui.Provider>
@@ -59,36 +48,6 @@
 }
 
 export function FormDemo({ size }) {
-<<<<<<< HEAD
-  return (
-    <YStack space={size} p={size}>
-      <Button size={size}>Hello</Button>
-      <Input size={size} />
-      <Demo size={size} />
-    </YStack>
-  )
-}
-
-export function Demo(props: SliderProps) {
-  return (
-    <>
-      <Slider defaultValue={[50]} max={100} step={1} {...props}>
-        <Slider.Track>
-          <Slider.TrackActive bc="red" />
-        </Slider.Track>
-        <Slider.Thumb hoverable bordered circular elevate index={0} />
-      </Slider>
-      <Spacer />
-      <Spacer />
-      <Spacer />
-      <Slider orientation="vertical" bc="blue" defaultValue={[50]} max={100} step={1} {...props}>
-        <Slider.Track bc="green">
-          <Slider.TrackActive bc="red" />
-        </Slider.Track>
-        <Slider.Thumb hoverable bordered circular elevate index={0} />
-      </Slider>
-    </>
-=======
   return (
     <Card size={size}>
       <XStack space={size}>
@@ -129,6 +88,5 @@
         }}
       />
     </Slider>
->>>>>>> 54f88c7f
   )
 }