{
  "name": "@tamagui/sandbox",
  "version": "1.0.1-beta.25",
  "private": true,
  "scripts": {
    "dev": "DISABLE_EXTRACTION=true TARGET=css NODE_ENV=development webpack serve",
    "dev:extract": "DISABLE_EXTRACTION=false TARGET=css NODE_ENV=development webpack serve",
    "dev:reanimated": "TARGET=reanimated NODE_ENV=development webpack serve",
    "dev:motion": "TARGET=motion NODE_ENV=development webpack serve"
  },
  "dependencies": {
<<<<<<< HEAD
    "@tamagui/animations-css": "^1.0.1-beta.21",
    "@tamagui/animations-motion": "^1.0.1-beta.21",
    "@tamagui/animations-reanimated": "^1.0.1-beta.21",
    "@tamagui/colors": "^1.0.1-beta.21",
    "@tamagui/core": "^1.0.1-beta.21",
    "@tamagui/drawer": "^1.0.1-beta.21",
    "@tamagui/feather-icons": "^1.0.1-beta.21",
    "@tamagui/font-inter": "^1.0.1-beta.21",
    "@tamagui/shorthands": "^1.0.1-beta.21",
    "@tamagui/slider": "^1.0.1-beta.21",
    "@tamagui/theme-base": "^1.0.1-beta.21",
=======
    "@tamagui/animations-css": "^1.0.1-beta.25",
    "@tamagui/animations-motion": "^1.0.1-beta.25",
    "@tamagui/animations-reanimated": "^1.0.1-beta.25",
    "@tamagui/colors": "^1.0.1-beta.25",
    "@tamagui/core": "^1.0.1-beta.25",
    "@tamagui/drawer": "^1.0.1-beta.25",
    "@tamagui/feather-icons": "^1.0.1-beta.25",
    "@tamagui/font-inter": "^1.0.1-beta.25",
    "@tamagui/shorthands": "^1.0.1-beta.25",
    "@tamagui/theme-base": "^1.0.1-beta.25",
>>>>>>> 53bba2e5
    "motion": "^10.6.2",
    "react": "*",
    "react-dom": "*",
    "react-native-reanimated": "~2.8.0",
    "react-native-web": "^0.17.5",
    "tamagui": "^1.0.1-beta.25"
  },
  "devDependencies": {
    "@babel/preset-react": "^7.16.7",
    "@babel/preset-typescript": "^7.16.7",
    "@pmmmwh/react-refresh-webpack-plugin": "^0.5.4",
    "@welldone-software/why-did-you-render": "^7.0.1",
    "babel-polyfill": "^6.26.0",
    "css-loader": "^5.2.4",
    "esbuild-loader": "^2.18.0",
    "html-webpack-plugin": "^5.5.0",
    "mini-css-extract-plugin": "^2.6.0",
    "react-refresh": "^0.11.0",
    "tamagui-loader": "^1.0.1-beta.25",
    "thread-loader": "^3.0.4",
    "webpack": "^5.72.0",
    "webpack-bundle-analyzer": "^4.5.0",
    "webpack-cli": "^4.9.2",
    "webpack-dev-server": "^4.8.1"
  }
}<|MERGE_RESOLUTION|>--- conflicted
+++ resolved
@@ -9,19 +9,6 @@
     "dev:motion": "TARGET=motion NODE_ENV=development webpack serve"
   },
   "dependencies": {
-<<<<<<< HEAD
-    "@tamagui/animations-css": "^1.0.1-beta.21",
-    "@tamagui/animations-motion": "^1.0.1-beta.21",
-    "@tamagui/animations-reanimated": "^1.0.1-beta.21",
-    "@tamagui/colors": "^1.0.1-beta.21",
-    "@tamagui/core": "^1.0.1-beta.21",
-    "@tamagui/drawer": "^1.0.1-beta.21",
-    "@tamagui/feather-icons": "^1.0.1-beta.21",
-    "@tamagui/font-inter": "^1.0.1-beta.21",
-    "@tamagui/shorthands": "^1.0.1-beta.21",
-    "@tamagui/slider": "^1.0.1-beta.21",
-    "@tamagui/theme-base": "^1.0.1-beta.21",
-=======
     "@tamagui/animations-css": "^1.0.1-beta.25",
     "@tamagui/animations-motion": "^1.0.1-beta.25",
     "@tamagui/animations-reanimated": "^1.0.1-beta.25",
@@ -31,8 +18,8 @@
     "@tamagui/feather-icons": "^1.0.1-beta.25",
     "@tamagui/font-inter": "^1.0.1-beta.25",
     "@tamagui/shorthands": "^1.0.1-beta.25",
+    "@tamagui/slider": "^1.0.1-beta.25",
     "@tamagui/theme-base": "^1.0.1-beta.25",
->>>>>>> 53bba2e5
     "motion": "^10.6.2",
     "react": "*",
     "react-dom": "*",
