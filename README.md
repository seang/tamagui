<h1 align="center">
  <img margin="auto" width="612px" src="https://raw.githubusercontent.com/natew/snackui/master/snackui.jpg" alt="SnackUI">
  <br>
  SnackUI
  <br>
</h1>

<h4 align="center">A fast UI kit for React Native (+ web) with SwiftUI stacks.</h4>

<p align="center">
  <a href="#setup">Setup</a> •
  <a href="#example">Example</a> •
  <a href="#issues">Issues</a> •
  <a href="#license">License</a>
</p>

SnackUI is a UI kit for react native and react native web that builds on the ideas of [JSXStyle](https://github.com/jsxstyle/jsxstyle) and SwiftUI. It's a great way to build cross platform app UI's on React that scale well - with smaller bundle sizes and faster rendering performance than StyleSheet.create() on the web.

## Features

SnackUI is light. It doesn't prescribe much beyond providing a few basic views that help you lay things out and providing the optimizing compiler. It aims to be a **win-win-win-win**:

- **Less up front time**: No more jumping between style/view, no time spent thinking about naming things.
- **Less long term maintenance**: No dead code to clean up, no thinking about merging shared styles.
- **Smaller bundle sizes**: Because everything is extracted to atomic CSS and theres no managing duplicate styles, you ship less JS and lighten your bundle.
- **Faster runtime performance**: Your browser can parse the CSS as it loads the page, view flattening means React trees are far more shallow.

SnackUI views flatten all style props onto the base props so there's no separate `style` prop to use, if you want to read reasoning on why, [see why JSXStyle does it](https://github.com/jsxstyle/jsxstyle#why-write-styles-inline-with-jsxstyle), SnackUI has all the same upsides listed there.

### Stack views

- **Stack views** with flat, simpler RN TypeScript types
  - VStack, HStack, ZStack
  - inspired by [SwiftUI stack views](https://learnappmaking.com/stacks-vstack-hstack-swiftui-how-to/)

### Optimizing compiler

- fork of [JSXStyle](https://github.com/jsxstyle/jsxstyle)
- flattens `<View />` and `<Text />` into `<div />` and `<span />` where possible, increasing render performance.
- extracts inline styles to highly optimized [atomic CSS](https://css-tricks.com/lets-define-exactly-atomic-css/) stylesheets similar to [Facebook's internal style library](https://twitter.com/Daniel15/status/1160980442041896961).
- supports imported constant files for compiling shared constants and colors to CSS as well.
- supports simple conditionals like `color={isLarge ? 'red' : 'blue'}`
- supports simple spreads like: `<Text {...isLarge && { color: 'red' }} />`

### Pseudo styles

- hoverStyle, pressStyle, and focusStyle
- normalized for native and web

### Development tools

- add component name in DOM elements.
- add `// debug` to the top of file for detailed optimization info.

## Example

```tsx
import { Text, VStack } from 'snackui'

export function Component() {
  return (
    <VStack
      marginHorizontal={10}
      backgroundColor="red"
      hoverStyle={{ backgroundColor: 'blue' }}
    >
      <Text color="green">Hello world</Text>
    </VStack>
  )
}
```

This will compile on the web to something like this:

```tsx
const _cn1 = 'r-1awozwy r-y47klf r-rs99b7 r-h-1udh08x'
const _cn2 = 'r-4qtqp9 r-1i10wst r-x376lf'
export function Component() {
  return (
    <div className={_cn1}>
      <span className={_cn2}>Hello world</span>
    </div>
  )
}
```

Why is this beneficial? React Native Web's views like `<View />` and `<Text />` are actually not so simple. [Read the source of Text](https://github.com/necolas/react-native-web/blob/master/packages/react-native-web/src/exports/Text/index.js) for example. When you're rendering a large page with many text and view elements that can be statically extracted, using snackui saves React from having to process all of that logic on every render, for every Text and View.

## Setup

Add snackui to your project:

```bash
yarn add snackui @snackui/static
```

You'll likely want to gitignore the outputted style files, though it's not necessary. In your `.gitignore`:

<<<<<<< HEAD
```
*__snack.css
```

### Babel - Native / Simple extraction (experimental)

For a simpler setup you can just add `@snackui/static` as a babel plugin to get extraction just to StyleSheet.create(). This isn't as performant as going to CSS, but works with anything that supports babel.

### Webpack - CSS extraction

For web apps to extract to CSS, SnackUI only supports Webpack for now (4 and 5). Add the loader to your webpack config after `babel-loader`:

=======
>>>>>>> 2f82e9cf
```js
module.exports = {
  module: {
    rules: [
      {
        test: /\.[jt]sx?$/,
        use: [
          {
            loader: 'babel-loader',
          },
          {
            loader: require.resolve('@snackui/static/loader'),
            options: {
              // file names that you import for shared constants/colors extraction
              evaluateImportsWhitelist: ['constants.js', 'colors.js'],
            },
          },
        ].filter(Boolean),
<<<<<<< HEAD
      },
    ],
  },
}
```

react-native-web is currently taking a hard stance against supporting className and removed support for it in v0.14. We've opened an issue, but received pushback. We are going to try and work with them to see if there's a way they can enable a workaround now that we've published SnackUI. You'll have to use `patch-package` to restore className support for now.

- [Patch for react-native-web experimental](docs/react-native-web+0.0.0-466063b7e.patch) (includes a extra patch for faster Text styles)
=======
      }
    ]
  }
}
```

You'll likely want to gitignore the outputted style files, though it's not necessary. In your `.gitignore`:

```
*__snack.css
```
>>>>>>> 2f82e9cf

Two big things to note before choosing this library. One is that react-native-web is currently taking a hard stance against supporting className and removed support for it in v0.14. We've opened an issue, but received pushback. We are going to try and work with them to see if there's a way they can enable a workaround now that we've published SnackUI. You'll have to use `patch-package` to restore className support for now.

- [Patch for react-native-web experimental](docs/react-native-web+0.0.0-466063b7e.patch) (includes a extra patch for faster Text styles)

## Issues

SnackUI is still early stage. It works well for us, and we've built a fairly large app with it, but it's needs wider testing and a couple more features before it really shines. Upcoming fixes:

- [ ] ZStack needs correct behavior to be similar to SwiftUI
  - Right now it doesn't position child elements as Absolute positioned

## Roadmap

- [ ] Media Query syntax support with compilation to CSS
  - Plan is to have an array syntax if possible: `margin={[10, 20, 30]}`
- [ ] Themes with compilation to CSS
  - Plan is to use CSS Variables on web
- [ ] Statically extract spacing prop

## License

MIT License, see [LICENSE](https://github.com/natew/snackui/blob/master/LICENSE)<|MERGE_RESOLUTION|>--- conflicted
+++ resolved
@@ -96,7 +96,6 @@
 
 You'll likely want to gitignore the outputted style files, though it's not necessary. In your `.gitignore`:
 
-<<<<<<< HEAD
 ```
 *__snack.css
 ```
@@ -109,8 +108,6 @@
 
 For web apps to extract to CSS, SnackUI only supports Webpack for now (4 and 5). Add the loader to your webpack config after `babel-loader`:
 
-=======
->>>>>>> 2f82e9cf
 ```js
 module.exports = {
   module: {
@@ -129,7 +126,6 @@
             },
           },
         ].filter(Boolean),
-<<<<<<< HEAD
       },
     ],
   },
@@ -139,19 +135,6 @@
 react-native-web is currently taking a hard stance against supporting className and removed support for it in v0.14. We've opened an issue, but received pushback. We are going to try and work with them to see if there's a way they can enable a workaround now that we've published SnackUI. You'll have to use `patch-package` to restore className support for now.
 
 - [Patch for react-native-web experimental](docs/react-native-web+0.0.0-466063b7e.patch) (includes a extra patch for faster Text styles)
-=======
-      }
-    ]
-  }
-}
-```
-
-You'll likely want to gitignore the outputted style files, though it's not necessary. In your `.gitignore`:
-
-```
-*__snack.css
-```
->>>>>>> 2f82e9cf
 
 Two big things to note before choosing this library. One is that react-native-web is currently taking a hard stance against supporting className and removed support for it in v0.14. We've opened an issue, but received pushback. We are going to try and work with them to see if there's a way they can enable a workaround now that we've published SnackUI. You'll have to use `patch-package` to restore className support for now.
 
