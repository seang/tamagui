{
  "packages": [
    "packages/*"
  ],
<<<<<<< HEAD
  "version": "1.0.0-beta.12"
=======
  "version": "1.0.0-beta.10"
>>>>>>> 288a89a7
}<|MERGE_RESOLUTION|>--- conflicted
+++ resolved
@@ -1,10 +1,4 @@
 {
-  "packages": [
-    "packages/*"
-  ],
-<<<<<<< HEAD
+  "packages": ["packages/*"],
   "version": "1.0.0-beta.12"
-=======
-  "version": "1.0.0-beta.10"
->>>>>>> 288a89a7
 }